--- conflicted
+++ resolved
@@ -270,11 +270,7 @@
 
     def _load(self):
         try:
-<<<<<<< HEAD
-            return self._backend.relation_get(self.relation.id, self.unit.name)
-=======
             return self._backend.relation_get(self.relation.id, self._entity.name, self._is_app)
->>>>>>> 186b2e16
         except RelationNotFoundError:
             # Dead relations tell no tales (and have no data).
             return {}
@@ -430,13 +426,10 @@
 
 
 class RelationNotFoundError(ModelError):
-<<<<<<< HEAD
-=======
     pass
 
 
 class InvalidStatusError(ModelError):
->>>>>>> 186b2e16
     pass
 
 
@@ -480,38 +473,24 @@
             if 'relation not found' in str(e):
                 raise RelationNotFoundError() from e
             raise
-<<<<<<< HEAD
-=======
 
     def relation_get(self, relation_id, member_name, is_app):
         if not isinstance(is_app, bool):
             raise RuntimeError('is_app parameter to relation_get must be a boolean')
->>>>>>> 186b2e16
-
-        try:
-<<<<<<< HEAD
-            return self._run('relation-get', '-r', str(relation_id), '-', member_name, return_output=True, use_json=True)
-=======
+
+        try:
             return self._run('relation-get', '-r', str(relation_id), '-', member_name, f'--app={is_app}', return_output=True, use_json=True)
->>>>>>> 186b2e16
         except ModelError as e:
             if 'relation not found' in str(e):
                 raise RelationNotFoundError() from e
             raise
-<<<<<<< HEAD
-=======
 
     def relation_set(self, relation_id, key, value, is_app):
         if not isinstance(is_app, bool):
             raise RuntimeError('is_app parameter to relation_set must be a boolean')
->>>>>>> 186b2e16
-
-        try:
-<<<<<<< HEAD
-            return self._run('relation-set', '-r', str(relation_id), f'{key}={value}')
-=======
+
+        try:
             return self._run('relation-set', '-r', str(relation_id), f'{key}={value}', f'--app={is_app}')
->>>>>>> 186b2e16
         except ModelError as e:
             if 'relation not found' in str(e):
                 raise RelationNotFoundError() from e
