#!/usr/bin/python3

import os
import tempfile
import subprocess
import pathlib
import shutil
import unittest
import time
import re

import op.model
import op.charm


# TODO: We need some manner of test to validate the actual ModelBackend implementation, round-tripped
# through the actual subprocess calls. Either this class could implement these functions as executables
# that were called via subprocess, or more simple tests that just test through ModelBackend while leaving
# these tests alone, depending on what proves easier.
class FakeModelBackend:
    def __init__(self):
        self.relation_set_calls = []

        self.unit_name = 'myapp/0'
        self.app_name = 'myapp'

    def relation_ids(self, relation_name):
        return {
            'db0': [],
            'db1': [4],
            'db2': [5, 6],
        }[relation_name]

    def relation_list(self, relation_id):
        try:
            return {
                4: ['remoteapp1/0'],
                5: ['remoteapp1/0'],
                6: ['remoteapp2/0'],
            }[relation_id]
        except KeyError:
            raise op.model.RelationNotFoundError()

    def relation_get(self, relation_id, member_name, app):
        try:
            return {
                4: {
                    'myapp/0': {'host': 'myapp-0'},
                    'remoteapp1/0': {'host': 'remoteapp1-0'},
                    'myapp': {'password': 'deadbeefcafe'},
                    'remoteapp1': {'secret': 'cafedeadbeef'}
                },
                5: {
                    'myapp/0': {'host': 'myapp-0'},
                    'remoteapp1/0': {'host': 'remoteapp1-0'},
                    'myapp': {'password': 'deadbeefcafe'},
                    'remoteapp1': {'secret': 'cafedeadbeef'}
                },
                6: {
                    'myapp/0': {'host': 'myapp-0'},
                    'remoteapp2/0': {'host': 'remoteapp2-0'},
                    'myapp': {'password': 'deadbeefcafe'},
                    'remoteapp1': {'secret': 'cafedeadbeef'}
                },
            }[relation_id][member_name]
        except KeyError:
            raise op.model.RelationNotFoundError()

    def relation_set(self, relation_id, key, value, is_app):
        if relation_id == 5:
            raise ValueError()
        self.relation_set_calls.append((relation_id, key, value, is_app))

    def config_get(self):
        return {
            'foo': 'foo',
            'bar': 1,
            'qux': True,
        }

class TestModel(unittest.TestCase):

    def setUp(self):
        self.backend = FakeModelBackend()
        meta = op.charm.CharmMeta()
        meta.relations = {'db0': None, 'db1': None, 'db2': None}
        self.model = op.model.Model('myapp/0', meta, self.backend)

        os.environ['JUJU_UNIT_NAME'] = 'myapp/0'
        self.addCleanup(os.environ.pop, 'JUJU_UNIT_NAME')

    def test_model(self):
        self.assertIs(self.model.app, self.model.unit.app)

    def test_relations_keys(self):
        for relation in self.model.relations['db2']:
            self.assertIn(self.model.unit, relation.data)
            unit_from_rel = next(filter(lambda u: u.name == 'myapp/0', relation.data.keys()))
            self.assertIs(self.model.unit, unit_from_rel)

    def test_get_relation(self):
        with self.assertRaises(op.model.ModelError):
            self.model.get_relation('db1', 'db1:4')
        db1_4 = self.model.get_relation('db1', 4)
        self.assertIsInstance(db1_4, op.model.Relation)
        dead_rel = self.model.get_relation('db1', 7)
        self.assertIsInstance(dead_rel, op.model.Relation)
        self.assertEqual(list(dead_rel.data.keys()), [self.model.unit, self.model.unit.app])
        self.assertEqual(dead_rel.data[self.model.unit], {})
        self.assertIsNone(self.model.get_relation('db0'))
        self.assertIs(self.model.get_relation('db1'), db1_4)
        with self.assertRaises(op.model.TooManyRelatedApps):
            self.model.get_relation('db2')

    def test_remote_units_is_our(self):
        for u in self.model.get_relation('db1').units:
            self.assertFalse(u._is_our_unit)
            self.assertFalse(u.app._is_our_app)

    def test_our_unit_is_our(self):
        self.assertTrue(self.model.unit._is_our_unit)
        self.assertTrue(self.model.unit.app._is_our_app)

    def test_unit_relation_data(self):
        random_unit = self.model._cache.get(op.model.Unit, 'randomunit/0')
        with self.assertRaises(KeyError):
            self.model.get_relation('db1').data[random_unit]
        remoteapp1_0 = next(filter(lambda u: u.name == 'remoteapp1/0', self.model.get_relation('db1').units))
        self.assertEqual(self.model.get_relation('db1').data[remoteapp1_0], {'host': 'remoteapp1-0'})

    def test_remote_app_relation_data(self):
        self.backend = op.model.ModelBackend()
        meta = op.charm.CharmMeta()
        meta.relations = {'db0': None, 'db1': None, 'db2': None}
        self.model = op.model.Model('myapp/0', meta, self.backend)

        fake_script(self, 'relation-ids', """[ "$1" = db1 ] && echo '["db1:4"]' || echo '[]'""")
        fake_script(self, 'relation-list', """[ "$2" = 4 ] && echo '["remoteapp1/0", "remoteapp1/1"]' || exit 2""")
        fake_script(self, 'relation-get', """[ "$2" = 4 ] && [ "$4" = remoteapp1 ] && echo '{"secret": "cafedeadbeef"}' || exit 2""")

        # Try to get relation data for an invalid remote application.
        random_app = self.model._cache.get(op.model.Application, 'randomapp')
        with self.assertRaises(KeyError):
            self.model.get_relation('db1').data[random_app]

        remoteapp1 = self.model.get_relation('db1').app
        self.assertEqual(self.model.get_relation('db1').data[remoteapp1], {'secret': 'cafedeadbeef'})

        self.assertEqual(fake_script_calls(self), [
            ['relation-ids', 'db1', '--format=json'],
            ['relation-list', '-r', '4', '--format=json'],
            ['relation-get', '-r', '4', '-', 'remoteapp1', '--app=True', '--format=json'],
        ])

    def test_relation_data_modify_remote(self):
        rel_db1 = self.model.get_relation('db1')
        remoteapp1_0 = next(filter(lambda u: u.name == 'remoteapp1/0', self.model.get_relation('db1').units))
        # Force memory cache to be loaded.
        self.assertIn('host', rel_db1.data[remoteapp1_0])
        with self.assertRaises(op.model.RelationDataError):
            rel_db1.data[remoteapp1_0]['foo'] = 'bar'
        self.assertEqual(self.backend.relation_set_calls, [])
        self.assertNotIn('foo', rel_db1.data[remoteapp1_0])

    def test_relation_data_modify_our(self):
        rel_db1 = self.model.get_relation('db1')
        # Force memory cache to be loaded.
        self.assertIn('host', rel_db1.data[self.model.unit])
        rel_db1.data[self.model.unit]['host'] = 'bar'
        self.assertEqual(self.backend.relation_set_calls, [(4, 'host', 'bar', False)])
        self.assertEqual(rel_db1.data[self.model.unit]['host'], 'bar')

    def test_app_relation_data_modify_local_as_leader(self):
        self.backend = op.model.ModelBackend()
        meta = op.charm.CharmMeta()
        meta.relations = {'db0': None, 'db1': None, 'db2': None}
        self.model = op.model.Model('myapp/0', meta, self.backend)

        fake_script(self, 'relation-ids', """[ "$1" = db1 ] && echo '["db1:4"]' || echo '[]'""")
        fake_script(self, 'relation-list', """[ "$2" = 4 ] && echo '["remoteapp1/0", "remoteapp1/1"]' || exit 2""")
        fake_script(self, 'relation-get', """[ "$2" = 4 ] && [ "$4" = myapp ] && echo '{"password": "deadbeefcafe"}' || exit 2""")
        fake_script(self, 'relation-set', """[ "$2" = 4 ] && exit 0 || exit 2""")
        fake_script(self, 'is-leader', 'echo true')

        local_app = self.model.unit.app

        rel_db1 = self.model.get_relation('db1')
        self.assertEqual(rel_db1.data[local_app], {'password': 'deadbeefcafe'})

        rel_db1.data[local_app]['password'] = 'foo'

        self.assertEqual(rel_db1.data[local_app]['password'], 'foo')

        self.assertEqual(fake_script_calls(self), [
            ['relation-ids', 'db1', '--format=json'],
            ['relation-list', '-r', '4', '--format=json'],
            ['relation-get', '-r', '4', '-', 'myapp', '--app=True', '--format=json'],
            ['is-leader', '--format=json'],
            ['relation-set', '-r', '4', 'password=foo', '--app=True'],
        ])

    def test_app_relation_data_modify_local_as_minion(self):
        self.backend = op.model.ModelBackend()
        meta = op.charm.CharmMeta()
        meta.relations = {'db0': None, 'db1': None, 'db2': None}
        self.model = op.model.Model('myapp/0', meta, self.backend)

        fake_script(self, 'relation-ids', """[ "$1" = db1 ] && echo '["db1:4"]' || echo '[]'""")
        fake_script(self, 'relation-list', """[ "$2" = 4 ] && echo '["remoteapp1/0", "remoteapp1/1"]' || exit 2""")
        fake_script(self, 'relation-get', """[ "$2" = 4 ] && [ "$4" = myapp ] && echo '{"password": "deadbeefcafe"}' || exit 2""")
        fake_script(self, 'is-leader', 'echo false')

        local_app = self.model.unit.app

        rel_db1 = self.model.get_relation('db1')
        self.assertEqual(rel_db1.data[local_app], {'password': 'deadbeefcafe'})

        with self.assertRaises(op.model.RelationDataError):
            rel_db1.data[local_app]['password'] = 'foobar'

        self.assertEqual(fake_script_calls(self), [
            ['relation-ids', 'db1', '--format=json'],
            ['relation-list', '-r', '4', '--format=json'],
            ['relation-get', '-r', '4', '-', 'myapp', '--app=True', '--format=json'],
            ['is-leader', '--format=json'],
        ])

    def test_relation_data_del_key(self):
        rel_db1 = self.model.get_relation('db1')
        # Force memory cache to be loaded.
        self.assertIn('host', rel_db1.data[self.model.unit])
        del rel_db1.data[self.model.unit]['host']
        self.assertEqual(self.backend.relation_set_calls, [(4, 'host', '', False)])
        self.assertNotIn('host', rel_db1.data[self.model.unit])

    def test_relation_set_fail(self):
        rel_db2 = self.model.relations['db2'][0]
        # Force memory cache to be loaded.
        self.assertIn('host', rel_db2.data[self.model.unit])
        with self.assertRaises(ValueError):
            rel_db2.data[self.model.unit]['host'] = 'bar'
        self.assertEqual(rel_db2.data[self.model.unit]['host'], 'myapp-0')
        with self.assertRaises(ValueError):
            del rel_db2.data[self.model.unit]['host']
        self.assertIn('host', rel_db2.data[self.model.unit])

    def test_relation_get_set_is_app_arg(self):
        self.backend = op.model.ModelBackend()

        # No is_app provided.
        with self.assertRaises(TypeError):
            self.backend.relation_set(1, 'fookey', 'barval')

        with self.assertRaises(TypeError):
            self.backend.relation_get(1, 'fooentity')

        # Invalid types for is_app.
        for is_app_v in [None, 1, 2.0, 'a', b'beef']:
            with self.assertRaises(RuntimeError):
                self.backend.relation_set(1, 'fookey', 'barval', is_app=is_app_v)

            with self.assertRaises(RuntimeError):
                self.backend.relation_get(1, 'fooentity', is_app=is_app_v)

    def test_relation_data_type_check(self):
        rel_db1 = self.model.get_relation('db1')
        with self.assertRaises(op.model.RelationDataError):
            rel_db1.data[self.model.unit]['foo'] = 1
        with self.assertRaises(op.model.RelationDataError):
            rel_db1.data[self.model.unit]['foo'] = {'foo': 'bar'}
        with self.assertRaises(op.model.RelationDataError):
            rel_db1.data[self.model.unit]['foo'] = None
        self.assertEqual(self.backend.relation_set_calls, [])

    def test_config(self):
        self.assertEqual(self.model.config, {
            'foo': 'foo',
            'bar': 1,
            'qux': True,
        })
        with self.assertRaises(TypeError):
            # Confirm that we cannot modify config values.
            self.model.config['foo'] = 'bar'

    def test_is_leader(self):
        self.backend = op.model.ModelBackend()
        meta = op.charm.CharmMeta()
        meta.relations = {'db0': None, 'db1': None, 'db2': None}
        self.model = op.model.Model('myapp/0', meta, self.backend)

        def check_remote_units():
            fake_script(self, 'relation-ids',
                        """[ "$1" = db1 ] && echo '["db1:4"]' || echo '[]'""")

            fake_script(self, 'relation-list',
                        """[ "$2" = 4 ] && echo '["remoteapp1/0", "remoteapp1/1"]' || exit 2""")

            # Cannot determine leadership for remote units.
            for u in self.model.get_relation('db1').units:
                with self.assertRaises(RuntimeError):
                    u.is_leader()

        fake_script(self, 'is-leader', 'echo true')
        self.assertTrue(self.model.unit.is_leader())

        check_remote_units()

        self.backend = op.model.ModelBackend()
        self.model = op.model.Model('myapp/0', meta, self.backend)

        fake_script(self, 'is-leader', 'echo false')
        self.assertFalse(self.model.unit.is_leader())

        check_remote_units()

        self.assertEqual(fake_script_calls(self), [
            ['is-leader', '--format=json'],
            ['relation-ids', 'db1', '--format=json'],
            ['relation-list', '-r', '4', '--format=json'],
            ['is-leader', '--format=json'],
            ['relation-ids', 'db1', '--format=json'],
            ['relation-list', '-r', '4', '--format=json'],
        ])

    def test_is_leader_refresh(self):
        self.backend = op.model.ModelBackend()
        meta = op.charm.CharmMeta()
        meta.relations = {'db0': None, 'db1': None, 'db2': None}
        self.model = op.model.Model('myapp/0', meta, self.backend)

        # A sanity check.
        self.assertGreater(time.monotonic(), op.model.ModelBackend.LEASE_RENEWAL_PERIOD.total_seconds())

        fake_script(self, 'is-leader', 'echo false')
        self.assertFalse(self.model.unit.is_leader())

        # Change the leadership status and force a recheck.
        fake_script(self, 'is-leader', 'echo true')
        self.backend._leader_check_time = 0
        self.assertTrue(self.model.unit.is_leader())

        # Force a recheck without changing the leadership status.
        fake_script(self, 'is-leader', 'echo true')
        self.backend._leader_check_time = 0
        self.assertTrue(self.model.unit.is_leader())

    def test_resources(self):
        backend = op.model.ModelBackend()
        meta = op.charm.CharmMeta()
        meta.resources = {'foo': None, 'bar': None}
        model = op.model.Model('myapp/0', meta, backend)

        with self.assertRaises(RuntimeError):
            model.resources.fetch('qux')

        fake_script(self, 'resource-get', 'exit 1')
        with self.assertRaises(op.model.ModelError):
            model.resources.fetch('foo')

        fake_script(self, 'resource-get', 'echo /var/lib/juju/agents/unit-test-0/resources/$1/$1.tgz')
        self.assertEqual(model.resources.fetch('foo').name, 'foo.tgz')
        self.assertEqual(model.resources.fetch('bar').name, 'bar.tgz')

    def test_pod_spec(self):
        meta = op.charm.CharmMeta()
        meta.relations = {'db0': None, 'db1': None, 'db2': None}
        model = op.model.Model('myapp/0', meta, op.model.ModelBackend())

        fake_script(self, 'pod-spec-set', """
                    cat $2 > $(dirname $0)/spec.json
                    [[ -n $4 ]] && cat $4 > $(dirname $0)/k8s_res.json || true
                    """)
        spec_path = self.fake_script_path / 'spec.json'
        k8s_res_path = self.fake_script_path / 'k8s_res.json'

        def check_calls(calls):
            self.assertEqual(len(fake_calls), 1)
            self.assertEqual(fake_calls[0][:2], ['pod-spec-set', '--file'])
            # 8 bytes are used as of python 3.4.0, see Python bug #12015.
            # Other characters are from POSIX 3.282 (Portable Filename Character Set) a subset of which Python's mkdtemp uses.
            self.assertTrue(re.match('/tmp/tmp[A-Za-z0-9._-]{8}-pod-spec-set', fake_calls[0][2]))

        model.pod.set_spec({'foo': 'bar'})
        self.assertEqual(spec_path.read_text(), '{"foo": "bar"}')
        self.assertFalse(k8s_res_path.exists())

        fake_calls = fake_script_calls(self, clear=True)
        check_calls(fake_calls)

        model.pod.set_spec({'bar': 'foo'}, {'qux': 'baz'})
        self.assertEqual(spec_path.read_text(), '{"bar": "foo"}')
        self.assertEqual(k8s_res_path.read_text(), '{"qux": "baz"}')

<<<<<<< HEAD
        fake_calls = fake_script_calls(self, clear=True)
        check_calls(fake_calls)
=======
    def test_base_status_instance_raises(self):
        with self.assertRaises(TypeError):
            op.model.StatusBase('test')

    def test_active_message_raises(self):
        with self.assertRaises(TypeError):
            op.model.ActiveStatus('test')

    def test_local_set_valid_unit_status(self):
        self.backend = op.model.ModelBackend()
        meta = op.charm.CharmMeta()
        meta.relations = {'db0': None, 'db1': None, 'db2': None}
        self.model = op.model.Model('myapp/0', meta, self.backend)

        test_cases = [(
            op.model.ActiveStatus(),
            lambda: fake_script(self, 'status-set', 'exit 0'),
            lambda: self.assertEqual(fake_script_calls(self, True), [['status-set', '--application=False', 'active', '']]),
        ), (
            op.model.MaintenanceStatus('Yellow'),
            lambda: fake_script(self, 'status-set', 'exit 0'),
            lambda: self.assertEqual(fake_script_calls(self, True), [['status-set', '--application=False', 'maintenance', 'Yellow']]),
        ), (
            op.model.BlockedStatus('Red'),
            lambda: fake_script(self, 'status-set', 'exit 0'),
            lambda: self.assertEqual(fake_script_calls(self, True), [['status-set', '--application=False', 'blocked', 'Red']]),
        ), (
            op.model.WaitingStatus('White'),
            lambda: fake_script(self, 'status-set', 'exit 0'),
            lambda: self.assertEqual(fake_script_calls(self, True), [['status-set', '--application=False', 'waiting', 'White']]),
        )]

        for target_status, setup_tools, check_tool_calls in test_cases:
            setup_tools()

            self.model.unit.status = target_status

            self.assertEqual(self.model.unit.status, target_status)

            check_tool_calls()

    def test_local_set_valid_app_status(self):
        self.backend = op.model.ModelBackend()
        meta = op.charm.CharmMeta()
        meta.relations = {'db0': None, 'db1': None, 'db2': None}
        self.model = op.model.Model('myapp/0', meta, self.backend)

        fake_script(self, 'is-leader', 'echo true')

        test_cases = [(
            op.model.ActiveStatus(),
            lambda: fake_script(self, 'status-set', 'exit 0'),
            lambda: self.assertIn(['status-set', '--application=True', 'active', ''], fake_script_calls(self, True)),
        ), (
            op.model.MaintenanceStatus('Yellow'),
            lambda: fake_script(self, 'status-set', 'exit 0'),
            lambda: self.assertIn(['status-set', '--application=True', 'maintenance', 'Yellow'], fake_script_calls(self, True)),
        ), (
            op.model.BlockedStatus('Red'),
            lambda: fake_script(self, 'status-set', 'exit 0'),
            lambda: self.assertIn(['status-set', '--application=True', 'blocked', 'Red'], fake_script_calls(self, True)),
        ), (
            op.model.WaitingStatus('White'),
            lambda: fake_script(self, 'status-set', 'exit 0'),
            lambda: self.assertIn(['status-set', '--application=True', 'waiting', 'White'], fake_script_calls(self, True)),
        )]

        for target_status, setup_tools, check_tool_calls in test_cases:
            setup_tools()

            self.model.app.status = target_status

            self.assertEqual(self.model.app.status, target_status)

            check_tool_calls()

    def test_set_app_status_non_leader_raises(self):
        self.backend = op.model.ModelBackend()
        meta = op.charm.CharmMeta()
        meta.relations = {'db0': None, 'db1': None, 'db2': None}
        self.model = op.model.Model('myapp/0', meta, self.backend)

        fake_script(self, 'is-leader', 'echo false')

        with self.assertRaises(RuntimeError):
            self.model.app.status

        with self.assertRaises(RuntimeError):
            self.model.app.status = op.model.ActiveStatus()

    def test_local_set_invalid_status(self):
        self.backend = op.model.ModelBackend()
        meta = op.charm.CharmMeta()
        meta.relations = {'db0': None, 'db1': None, 'db2': None}
        self.model = op.model.Model('myapp/0', meta, self.backend)

        fake_script(self, 'status-set', 'exit 1')
        fake_script(self, 'is-leader', 'echo true')

        with self.assertRaises(op.model.ModelError):
            self.model.unit.status = op.model.UnknownStatus()

        self.assertEqual(fake_script_calls(self, True), [
            ['status-set', '--application=False', 'unknown', ''],
        ])

        with self.assertRaises(op.model.ModelError):
            self.model.app.status = op.model.UnknownStatus()

        # A leadership check is needed for application status.
        self.assertEqual(fake_script_calls(self, True), [
            ['is-leader', '--format=json'],
            ['status-set', '--application=True', 'unknown', ''],
        ])

    def test_status_set_is_app_not_bool_raises(self):
        self.backend = op.model.ModelBackend()

        for is_app_v in [None, 1, 2.0, 'a', b'beef', object]:
            with self.assertRaises(RuntimeError):
                self.backend.status_set(op.model.ActiveStatus, is_app=is_app_v)

    def test_remote_unit_status(self):
        self.backend = op.model.ModelBackend()
        meta = op.charm.CharmMeta()
        meta.relations = {'db0': None, 'db1': None, 'db2': None}
        self.model = op.model.Model('myapp/0', meta, self.backend)

        fake_script(self, 'relation-ids', """[ "$1" = db1 ] && echo '["db1:4"]' || echo '[]'""")
        fake_script(self, 'relation-list', """[ "$2" = 4 ] && echo '["remoteapp1/0", "remoteapp1/1"]' || exit 2""")

        remote_unit = next(filter(lambda u: u.name == 'remoteapp1/0', self.model.get_relation('db1').units))

        test_statuses = (
            op.model.UnknownStatus(),
            op.model.ActiveStatus(),
            op.model.MaintenanceStatus('Yellow'),
            op.model.BlockedStatus('Red'),
            op.model.WaitingStatus('White'),
        )

        for target_status in test_statuses:
            with self.assertRaises(RuntimeError):
                remote_unit.status = target_status

    def test_remote_app_status(self):
        remoteapp1 = self.model.get_relation('db1').app

        # Remote application status is always unknown.
        self.assertIsInstance(remoteapp1.status, op.model.UnknownStatus)

        test_statuses = (
            op.model.UnknownStatus(),
            op.model.ActiveStatus(),
            op.model.MaintenanceStatus('Upgrading software'),
            op.model.BlockedStatus('Awaiting manual resolution'),
            op.model.WaitingStatus('Awaiting related app updates'),
        )
        for target_status in test_statuses:
            with self.assertRaises(RuntimeError):
                remoteapp1.status = target_status
>>>>>>> 186b2e16


class TestModelBackend(unittest.TestCase):

    def setUp(self):
        os.environ['JUJU_UNIT_NAME'] = 'myapp/0'
        self.addCleanup(os.environ.pop, 'JUJU_UNIT_NAME')

        self.backend = op.model.ModelBackend()

    def test_relation_tool_errors(self):
        RELATION_ERROR_MESSAGE = "ERROR invalid value \"$1\" for option -r: relation not found"

        test_cases = [(
            lambda: fake_script(self, 'relation-list', f'echo fooerror >&2 ; exit 1'),
            lambda: self.backend.relation_list(3),
            op.model.ModelError,
            [['relation-list', '-r', '3', '--format=json']],
        ), (
            lambda: fake_script(self, 'relation-list', f'echo {RELATION_ERROR_MESSAGE} >&2 ; exit 2'),
            lambda: self.backend.relation_list(3),
            op.model.RelationNotFoundError,
            [['relation-list', '-r', '3', '--format=json']],
        ), (
            lambda: fake_script(self, 'relation-set', f'echo fooerror >&2 ; exit 1'),
            lambda: self.backend.relation_set(3, 'foo', 'bar', is_app=False),
            op.model.ModelError,
            [['relation-set', '-r', '3', 'foo=bar', '--app=False']],
        ), (
            lambda: fake_script(self, 'relation-set', f'echo {RELATION_ERROR_MESSAGE} >&2 ; exit 2'),
            lambda: self.backend.relation_set(3, 'foo', 'bar', is_app=False),
            op.model.RelationNotFoundError,
            [['relation-set', '-r', '3', 'foo=bar', '--app=False']],
        ), (
            lambda: fake_script(self, 'relation-get', f'echo fooerror >&2 ; exit 1'),
            lambda: self.backend.relation_get(3, 'remote/0', is_app=False),
            op.model.ModelError,
            [['relation-get', '-r', '3', '-', 'remote/0', '--app=False', '--format=json']],
        ), (
            lambda: fake_script(self, 'relation-get', f'echo {RELATION_ERROR_MESSAGE} >&2 ; exit 2'),
            lambda: self.backend.relation_get(3, 'remote/0', is_app=False),
            op.model.RelationNotFoundError,
            [['relation-get', '-r', '3', '-', 'remote/0', '--app=False', '--format=json']],
        )]

        for do_fake, run, exception, calls in test_cases:
            do_fake()
            with self.assertRaises(exception):
                run()
            self.assertEqual(fake_script_calls(self, clear=True), calls)

    def test_status_is_app_forced_kwargs(self):
        fake_script(self, 'status-get', 'exit 1')
        fake_script(self, 'status-set', 'exit 1')

        test_cases = (
            lambda: self.backend.status_get(False),
            lambda: self.backend.status_get(True),
            lambda: self.backend.status_set('active', '', False),
            lambda: self.backend.status_set('active', '', True),
        )

        for case in test_cases:
            with self.assertRaises(TypeError):
                case()


def fake_script(test_case, name, content):
    if not hasattr(test_case, 'fake_script_path'):
        fake_script_path = tempfile.mkdtemp('-fake_script')
        os.environ['PATH'] = f'{fake_script_path}:{os.environ["PATH"]}'

        def cleanup():
            shutil.rmtree(fake_script_path)
            os.environ['PATH'] = os.environ['PATH'].replace(fake_script_path + ':', '')

        test_case.addCleanup(cleanup)
        test_case.fake_script_path = pathlib.Path(fake_script_path)

    with open(test_case.fake_script_path / name, "w") as f:
        # Before executing the provided script, dump the provided arguments in calls.txt.
        f.write('#!/bin/bash\n{ echo -n $(basename $0); for s in "$@"; do echo -n \\;$s; done; echo; } >> $(dirname $0)/calls.txt\n' + content)
    os.chmod(test_case.fake_script_path / name, 0o755)

def fake_script_calls(test_case, clear=False):
    with open(test_case.fake_script_path / 'calls.txt', 'r+') as f:
        calls = [line.split(';') for line in f.read().splitlines()]
        if clear:
            f.truncate(0)
        return calls


class FakeScriptTest(unittest.TestCase):

    def test_fake_script_works(self):
        fake_script(self, 'foo', 'echo foo runs')
        fake_script(self, 'bar', 'echo bar runs')
        output = subprocess.getoutput('foo a "b c"; bar "d e" f')
        self.assertEqual(output, 'foo runs\nbar runs')
        self.assertEqual(fake_script_calls(self), [
            ['foo', 'a', 'b c'],
            ['bar', 'd e', 'f'],
        ])

    def test_fake_script_clear(self):
        fake_script(self, 'foo', 'echo foo runs')

        output = subprocess.getoutput('foo a "b c"')
        self.assertEqual(output, 'foo runs')

        self.assertEqual(fake_script_calls(self, clear=True), [['foo', 'a', 'b c']])

        fake_script(self, 'bar', 'echo bar runs')

        output = subprocess.getoutput('bar "d e" f')
        self.assertEqual(output, 'bar runs')

        self.assertEqual(fake_script_calls(self, clear=True), [['bar', 'd e', 'f']])

        self.assertEqual(fake_script_calls(self, clear=True), [])<|MERGE_RESOLUTION|>--- conflicted
+++ resolved
@@ -391,10 +391,9 @@
         self.assertEqual(spec_path.read_text(), '{"bar": "foo"}')
         self.assertEqual(k8s_res_path.read_text(), '{"qux": "baz"}')
 
-<<<<<<< HEAD
         fake_calls = fake_script_calls(self, clear=True)
         check_calls(fake_calls)
-=======
+
     def test_base_status_instance_raises(self):
         with self.assertRaises(TypeError):
             op.model.StatusBase('test')
@@ -556,7 +555,6 @@
         for target_status in test_statuses:
             with self.assertRaises(RuntimeError):
                 remoteapp1.status = target_status
->>>>>>> 186b2e16
 
 
 class TestModelBackend(unittest.TestCase):
